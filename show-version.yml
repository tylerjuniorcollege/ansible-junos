--- conflicted
+++ resolved
@@ -14,14 +14,6 @@
         commands: show version
       when: ansible_network_os == 'junos'
 
-    - name: Print Version
-      debug:
-        var: stdout_lines[0]
-<<<<<<< HEAD
-
-=======
-        
->>>>>>> 8e8f57bf
     - name: Display Device Details
       debug:
         msg: "Name: {{ junos.hostname }} - Version: {{ junos.version }}"