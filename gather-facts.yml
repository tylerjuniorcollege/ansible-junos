--- conflicted
+++ resolved
@@ -1,11 +1,7 @@
 ---
 - name: Collect default set of facts
   hosts: Junos_all
-<<<<<<< HEAD
   gather_facts: yes
-=======
-  gather_facts: no
->>>>>>> 8cba86a2
 
   vars:
     ansible_command_timeout: 60
